--- conflicted
+++ resolved
@@ -239,7 +239,7 @@
     return ray.r <= SagA_rs;
 }
 
-<<<<<<< HEAD
+
 // Compute realistic cosmic background with procedural star field
 float4 computeCosmicBackground(Ray ray, float3 dir) {
     // Base cosmic microwave background color (very faint red-orange)
@@ -326,7 +326,7 @@
     }
     
     return float4(0.0, 0.0, 0.0, 0.0); // No contribution
-=======
+
 // Check if ray is near photon sphere for gravitational lensing effects
 float photonSphereEffect(Ray ray) {
     float distToPhotonSphere = abs(ray.r - PHOTON_SPHERE);
@@ -354,7 +354,7 @@
     // Add subtle background glow
     float bg = 0.02;
     return stars + float3(bg * 0.8, bg * 0.9, bg * 1.0);
->>>>>>> f9f32926
+
 }
 
 // Main compute kernel for geodesic ray tracing
@@ -380,7 +380,7 @@
     // Initialize ray
     Ray ray = initRay(camera.position, dir);
 
-<<<<<<< HEAD
+
     // March ray through geodesic with enhanced realistic rendering
     float4 color = float4(0.0, 0.0, 0.0, 1.0);
     float4 accumulatedColor = float4(0.0, 0.0, 0.0, 0.0);
@@ -394,7 +394,7 @@
         // Check if ray hits black hole
         if (interceptBlackHole(ray)) {
             color = float4(0.0, 0.0, 0.0, 1.0); // Black for black hole (singularity)
-=======
+
     // Enhanced ray marching with photorealistic rendering
     float4 color = float4(0.0, 0.0, 0.0, 1.0);
     const int MAX_STEPS = 12000;  // Increased for better quality
@@ -430,7 +430,7 @@
             
             color = float4(diskColor * intensity, 1.0);
             hitSomething = true;
->>>>>>> f9f32926
+
             break;
         }
         
@@ -454,7 +454,7 @@
 
         // Check escape condition - ray reached infinity
         if (ray.r > ESCAPE_R) {
-<<<<<<< HEAD
+
             // Implement realistic cosmic background with realistic lighting
             color = computeCosmicBackground(ray, dir);
             
@@ -462,16 +462,13 @@
             float redshiftFactor = sqrt(1.0 - SagA_rs / closestApproach);
             color.rgb *= redshiftFactor;
             
-=======
->>>>>>> f9f32926
             break;
         }
     }
     
-<<<<<<< HEAD
+
     // Combine background and accretion disk contributions
     color.rgb = color.rgb * (1.0 - accumulatedColor.w) + accumulatedColor.rgb;
-=======
     // If ray didn't hit anything, render starfield background
     if (!hitSomething) {
         float3 rayDirection = normalize(float3(ray.x, ray.y, ray.z) - camera.position);
@@ -486,7 +483,7 @@
     color.rgb = pow(color.rgb, float3(0.85));  // Gamma correction
     color.rgb = color.rgb / (1.0 + color.rgb); // Simple tone mapping
     color.a = 1.0;
->>>>>>> f9f32926
+
 
     // Store results
     rays[index] = ray;
