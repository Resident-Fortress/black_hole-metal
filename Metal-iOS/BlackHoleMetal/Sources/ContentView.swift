--- conflicted
+++ resolved
@@ -16,13 +16,13 @@
     @State private var lastResults: GeodesicResults?
     @State private var showingStatistics = false
     @State private var errorMessage: String?
-<<<<<<< HEAD
+
     @State private var isRenderingHighQuality = false
-=======
+
     @State private var selectedQuality: RenderQuality = .high
     @State private var showingInfo = false
     @State private var showingSettings = false
->>>>>>> f9f32926
+
     
     private let minDistance: Float = 1e10
     private let maxDistance: Float = 1e12
@@ -38,7 +38,7 @@
                 )
                 .ignoresSafeArea()
                 
-<<<<<<< HEAD
+
                 // Controls
                 VStack(spacing: 16) {
                     // Camera controls
@@ -104,8 +104,8 @@
                     Button("Statistics") {
                         showingStatistics = true
                     }
-=======
-                VStack(spacing: 0) {
+
+               VStack(spacing: 0) {
                     // Enhanced Header
                     headerView
                     
@@ -114,7 +114,7 @@
                     
                     // Enhanced Controls Panel
                     controlsPanel
->>>>>>> f9f32926
+
                 }
             }
         }
